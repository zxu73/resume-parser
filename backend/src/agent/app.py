# mypy: disable - error - code = "no-untyped-def,misc"
import pathlib
from fastapi import FastAPI, Response, Request, File, UploadFile, HTTPException
from fastapi.staticfiles import StaticFiles
from fastapi.responses import StreamingResponse
from fastapi.middleware.cors import CORSMiddleware
from .agent import evaluation_agent, rating_agent
<<<<<<< HEAD
from .tools import analyze_resume_file, analyze_job_description, compare_resume_to_job
=======
>>>>>>> d841e021
import json
import asyncio
from contextlib import asynccontextmanager
from pydantic import BaseModel
from typing import Optional

from google.adk.runners import Runner
from google.adk.sessions import InMemorySessionService
from google.genai import types
from typing import Dict, Any, List
import uuid

# --- ADK Setup ---
# This follows the modern programmatic pattern for running an ADK agent.
APP_NAME = "resume-optimizer-app"
USER_ID = "default_user"
SESSION_ID = "default_session"

# 1. Set up session management
session_service = InMemorySessionService()

# 2. Create separate runners for both agents
evaluation_runner = Runner(agent=evaluation_agent, app_name=APP_NAME, session_service=session_service)
rating_runner = Runner(agent=rating_agent, app_name=APP_NAME, session_service=session_service)

# Store threads in memory for LangGraph compatibility
threads: Dict[str, List[Dict[str, Any]]] = {}

# Store resume analysis results temporarily
resume_analyses: Dict[str, Dict[str, Any]] = {}
# --- End ADK Setup ---

# Pydantic models for request/response
class JobDescriptionRequest(BaseModel):
    job_description: str
    analysis_id: Optional[str] = None

class ResumeJobComparisonRequest(BaseModel):
    resume_analysis_id: str
    job_description: str

class QuickRatingRequest(BaseModel):
    resume_analysis_id: str

class ResumeEvaluationRequest(BaseModel):
    resume_text: str
    job_description: str

@asynccontextmanager
async def lifespan(app: FastAPI):
    # Create the default session on startup
    await session_service.create_session(
        app_name=APP_NAME, user_id=USER_ID, session_id=SESSION_ID
    )
    yield
    # No cleanup needed for in-memory session service


# Define the FastAPI app
app = FastAPI(lifespan=lifespan, title="Resume Optimizer API", description="AI-powered resume optimization using Gemini")


# Add CORS middleware for frontend development
app.add_middleware(
    CORSMiddleware,
    allow_origins=[
        "http://localhost:5173",
        "http://localhost:3000",
    ],  # Frontend dev servers
    allow_credentials=True,
    allow_methods=["*"],
    allow_headers=["*"],
)

# === RESUME ANALYSIS ENDPOINTS ===

@app.post("/upload-resume")
async def upload_resume(file: UploadFile = File(...)):
    """
    Upload and analyze a resume file (PDF, DOC, TXT).
    Returns analysis results and a unique analysis ID.
    """
    try:
        # Validate file type
        allowed_types = ["application/pdf", "application/msword", 
                        "application/vnd.openxmlformats-officedocument.wordprocessingml.document",
                        "text/plain"]
        
        if file.content_type not in allowed_types:
            raise HTTPException(
                status_code=400, 
                detail=f"Unsupported file type: {file.content_type}. Supported types: PDF, DOC, DOCX, TXT"
            )
        
        # Read file content
        content = await file.read()
        
        # Determine file extension
        file_extension = file.filename.split('.')[-1].lower() if '.' in file.filename else 'pdf'
        
        # Analyze the resume
        analysis_result = analyze_resume_file(content, file_extension)
        
        if not analysis_result.get("success"):
            raise HTTPException(status_code=500, detail=analysis_result.get("error", "Resume analysis failed"))
        
        # Store analysis with unique ID
        analysis_id = str(uuid.uuid4())
        resume_analyses[analysis_id] = {
            "analysis": analysis_result,
            "filename": file.filename,
            "file_size": len(content),
            "file_type": file.content_type
        }
        
        return {
            "success": True,
            "analysis_id": analysis_id,
            "filename": file.filename,
            "file_size": len(content),
            "analysis": analysis_result.get("analysis", ""),
            "message": "Resume uploaded and analyzed successfully"
        }
        
    except HTTPException:
        raise
    except Exception as e:
        raise HTTPException(status_code=500, detail=f"Resume upload failed: {str(e)}")

@app.post("/analyze-job-description")
async def analyze_job_description_endpoint(request: JobDescriptionRequest):
    """
    Analyze a job description to extract requirements and key information.
    """
    try:
        if not request.job_description.strip():
            raise HTTPException(status_code=400, detail="Job description cannot be empty")
        
        # Analyze the job description
        analysis_result = analyze_job_description(request.job_description)
        
        if not analysis_result.get("success"):
            raise HTTPException(status_code=500, detail=analysis_result.get("error", "Job description analysis failed"))
        
        return {
            "success": True,
            "analysis": analysis_result,
            "message": "Job description analyzed successfully"
        }
        
    except HTTPException:
        raise
    except Exception as e:
        raise HTTPException(status_code=500, detail=f"Job description analysis failed: {str(e)}")

@app.post("/compare-resume-job")
async def compare_resume_job_endpoint(request: ResumeJobComparisonRequest):
    """
    Compare a previously analyzed resume with a job description.
    Provides optimization suggestions and match analysis.
    """
    try:
        # Retrieve the resume analysis
        if request.resume_analysis_id not in resume_analyses:
            raise HTTPException(status_code=404, detail="Resume analysis not found. Please upload a resume first.")
        
        resume_data = resume_analyses[request.resume_analysis_id]
        resume_analysis = resume_data["analysis"]
        
        # Analyze the job description
        job_analysis = analyze_job_description(request.job_description)
        
        if not job_analysis.get("success"):
            raise HTTPException(status_code=500, detail=job_analysis.get("error", "Job description analysis failed"))
        
        # Compare resume with job requirements
        comparison_result = compare_resume_to_job(resume_analysis, job_analysis)
        
        if not comparison_result.get("success"):
            raise HTTPException(status_code=500, detail=comparison_result.get("error", "Comparison failed"))
        
        return {
            "success": True,
            "resume_filename": resume_data["filename"],
            "job_analysis": job_analysis,
            "comparison": comparison_result,
            "message": "Resume and job description compared successfully"
        }
        
    except HTTPException:
        raise
    except Exception as e:
        raise HTTPException(status_code=500, detail=f"Comparison failed: {str(e)}")

@app.get("/resume-analysis/{analysis_id}")
async def get_resume_analysis(analysis_id: str):
    """
    Retrieve a previously stored resume analysis by ID.
    """
    if analysis_id not in resume_analyses:
        raise HTTPException(status_code=404, detail="Resume analysis not found")
    
    return {
        "success": True,
        "analysis_id": analysis_id,
        "data": resume_analyses[analysis_id]
    }

@app.post("/optimize-resume")
async def optimize_resume_with_agent(request: ResumeJobComparisonRequest):
    """
    Use the ADK agent to provide comprehensive resume optimization suggestions.
    This endpoint combines resume analysis, job analysis, and uses the agent's tools.
    """
    try:
        # Retrieve the resume analysis
        if request.resume_analysis_id not in resume_analyses:
            raise HTTPException(status_code=404, detail="Resume analysis not found. Please upload a resume first.")
        
        resume_data = resume_analyses[request.resume_analysis_id]
        resume_analysis = resume_data["analysis"]
        
        # Create a comprehensive prompt for the agent
        prompt = f"""
        Please provide comprehensive resume optimization suggestions based on this analysis:

        RESUME ANALYSIS:
        {resume_analysis.get('analysis', '')}

        JOB DESCRIPTION:
        {request.job_description}

        Please use your tools to:
        1. Analyze the job description for specific requirements
        2. Compare the resume against those requirements
        3. Search for current industry trends and salary insights for this role
        4. Provide specific, actionable optimization suggestions
        5. Include ATS optimization tips
        6. Suggest relevant keywords and skills to add

        Please provide a detailed, structured response with specific recommendations.
        """
        
        # Use the agent to process the request
        user_content = types.Content(
            role="user", parts=[types.Part(text=prompt)]
        )
        
        response_text = ""
        async for event in evaluation_runner.run_async(
            user_id=USER_ID, session_id=SESSION_ID, new_message=user_content
        ):
            if event.is_final_response() and event.content:
                response_text = event.content.parts[0].text
        
        return {
            "success": True,
            "resume_filename": resume_data["filename"],
            "optimization_suggestions": response_text,
            "message": "Resume optimization completed successfully"
        }
        
    except HTTPException:
        raise
    except Exception as e:
        raise HTTPException(status_code=500, detail=f"Resume optimization failed: {str(e)}")

@app.post("/evaluate-resume")
async def evaluate_resume_directly(request: ResumeEvaluationRequest):
    """
    Evaluate, rate, and generate an improved resume using sequential agents.
    Step 1: Evaluation agent analyzes the resume
    Step 2: Rating agent provides scores and generates improved version
    """
    try:
        if not request.resume_text.strip():
            raise HTTPException(status_code=400, detail="Resume text cannot be empty")
        
        if not request.job_description.strip():
            raise HTTPException(status_code=400, detail="Job description cannot be empty")
        
        # Get skills analysis first
        from .tools import analyze_skills_matching
        skills_analysis = analyze_skills_matching(request.resume_text, request.job_description)
        
        # Step 1: Evaluation Agent
        evaluation_prompt = f"""
        Analyze this resume for the job description provided:

        RESUME:
        {request.resume_text}

        JOB DESCRIPTION:
        {request.job_description}

        SKILLS ANALYSIS DATA (USE THIS):
        {skills_analysis}

        CRITICAL: Use the skills analysis data above to provide specific insights:
        - Reference the match_percentage (e.g., "37.5% match")
        - List the matching_skills as strengths
        - Highlight the missing_skills as gaps
        - Use the skills analysis summary for context

        Provide a comprehensive evaluation covering:
        1. How well the resume matches the job requirements (use match_percentage)
        2. Key strengths (reference matching_skills) and weaknesses (reference missing_skills)
        3. ATS compatibility assessment
        4. Missing skills or experience gaps (use missing_skills list)
        5. Overall suitability for the role

        Be thorough and specific in your analysis with quantified data from the skills analysis.
        """
        
        evaluation_content = types.Content(
            role="user", parts=[types.Part(text=evaluation_prompt)]
        )
        
        evaluation_report = ""
        chunk_count = 0
        async for event in evaluation_runner.run_async(
            user_id=USER_ID, session_id=SESSION_ID, new_message=evaluation_content
        ):
            if event.content and event.content.parts:
                chunk_count += 1
                chunk_text = event.content.parts[0].text
                evaluation_report += chunk_text
                print(f"DEBUG: Evaluation chunk {chunk_count}: {len(chunk_text)} chars")
        
        print(f"DEBUG: Total evaluation report: {len(evaluation_report)} characters")
        
        # Step 2: Rating Agent (using evaluation report from first agent)
        rating_prompt = f"""
        Based on the comprehensive evaluation from the first agent, provide ratings and generate an improved resume:

        EVALUATION REPORT FROM FIRST AGENT:
        {evaluation_report}

        SKILLS ANALYSIS DATA:
        {skills_analysis}

        ORIGINAL RESUME:
        {request.resume_text}

        JOB DESCRIPTION:
        {request.job_description}

        CRITICAL: Use the evaluation report above as your primary source, supported by skills analysis data:
        - Base your ratings on the evaluation report findings
        - Reference specific issues and strengths mentioned in the evaluation
        - Use skills analysis data for quantified insights (match_percentage, missing_skills)
        - Address the improvement areas identified in the evaluation

        Provide:
        1. DETAILED RATINGS (1-10) with specific justifications:
           - Content Quality: Quote specific weak phrases, identify missing metrics/numbers, point out vague language
           - ATS Compatibility: List exact missing keywords, identify formatting issues, note section problems
           - Skills Match: State exact match_percentage, list specific missing_skills and matching_skills from analysis
           - Experience Relevance: Identify specific experience gaps, weak job descriptions, missing achievements
        2. Top 3 priority recommendations with specific examples:
           - High Priority: Quote exact text to change and what to replace it with
           - Medium Priority: List specific missing keywords/skills to add and where
           - Low Priority: Identify exact formatting or structural improvements needed
        3. Complete improved resume with all sections (addressing evaluation feedback)

        Focus on creating a FULL improved resume that addresses the specific issues and gaps identified in the evaluation report.
        """
        
        rating_content = types.Content(
            role="user", parts=[types.Part(text=rating_prompt)]
        )
        
        rating_results = ""
        rating_chunk_count = 0
        
        try:
            async for event in rating_runner.run_async(
                user_id=USER_ID, session_id=SESSION_ID, new_message=rating_content
            ):
                if event.content and event.content.parts:
                    rating_chunk_count += 1
                    chunk_text = event.content.parts[0].text
                    rating_results += chunk_text
                    print(f"DEBUG: Rating chunk {rating_chunk_count}: {len(chunk_text)} chars")
                    
                    # Check if we have the complete improved resume
                    if "# IMPROVED RESUME" in rating_results and rating_results.count("Education") > 0:
                        print("DEBUG: Found complete resume structure")
                        
        except Exception as e:
            print(f"DEBUG: Rating stream error: {e}")
            
        print(f"DEBUG: Total rating results: {len(rating_results)} characters")
        
        # Check if response seems truncated
        if len(rating_results) > 0 and not rating_results.strip().endswith((".", "!", "?", "```")):
            print("WARNING: Response may be truncated")
        
        return {
            "success": True,
            "evaluation_report": evaluation_report,
            "rating_and_generation": rating_results,
            "workflow_type": "sequential_evaluation_and_rating",
            "message": "Resume evaluation and rating completed using sequential agents"
        }
        
    except HTTPException:
        raise
    except Exception as e:
        raise HTTPException(status_code=500, detail=f"Resume evaluation failed: {str(e)}")

@app.post("/quick-resume-rating")
async def quick_resume_rating(request: QuickRatingRequest):
    """
    Provide a quick rating of a resume using the rating agent only.
    """
    try:
        # Retrieve the resume analysis
        if request.resume_analysis_id not in resume_analyses:
            raise HTTPException(status_code=404, detail="Resume analysis not found. Please upload a resume first.")
        
        resume_data = resume_analyses[request.resume_analysis_id]
        resume_analysis = resume_data["analysis"]
        
        # Create a simple prompt for quick rating
        prompt = f"""
        Please provide a quick rating of this resume:

        RESUME ANALYSIS:
        {resume_analysis.get('analysis', '')}

        Provide:
        1. Overall score (1-10)
        2. Key strengths (top 3)
        3. Key weaknesses (top 3)
        4. Quick recommendations (top 3)
        5. Market readiness assessment

        Keep the response concise but informative.
        """
        
        # Use the rating agent directly for quick rating
        user_content = types.Content(
            role="user", parts=[types.Part(text=prompt)]
        )
        
        response_text = ""
        async for event in rating_runner.run_async(
            user_id=USER_ID, session_id=SESSION_ID, new_message=user_content
        ):
            if event.is_final_response() and event.content:
                response_text = event.content.parts[0].text
        
        return {
            "success": True,
            "resume_filename": resume_data["filename"],
            "quick_rating": response_text,
            "message": "Quick resume rating completed successfully"
        }
        
    except HTTPException:
        raise
    except Exception as e:
        raise HTTPException(status_code=500, detail=f"Quick resume rating failed: {str(e)}")

# === EXISTING ENDPOINTS (preserved) ===

@app.post("/threads")
async def create_thread(request: Request):
    """Creates a new thread for LangGraph compatibility."""
    body = await request.json()
    thread_id = str(uuid.uuid4())
    threads[thread_id] = []
    return {"thread_id": thread_id}


@app.post("/threads/{thread_id}/runs")
async def create_run(thread_id: str, request: Request):
    """Creates a run in a thread for LangGraph compatibility."""
    if thread_id not in threads:
        threads[thread_id] = []
    
    body = await request.json()
    # Extract the last message from the input
    messages = body.get("input", {}).get("messages", [])
    if messages:
        last_message = messages[-1]
        if last_message.get("type") == "human":
            # Get agent response using ADK
            try:
                user_content = types.Content(
                    role="user", parts=[types.Part(text=last_message["content"])]
                )
                response_text = ""
                async for event in evaluation_runner.run_async(
                    user_id=USER_ID, session_id=SESSION_ID, new_message=user_content
                ):
                    if event.is_final_response() and event.content:
                        response_text = event.content.parts[0].text
                
                # Add both human and AI messages to thread
                threads[thread_id].extend(messages)
                ai_message = {
                    "type": "ai",
                    "content": response_text,
                    "id": str(uuid.uuid4())
                }
                threads[thread_id].append(ai_message)
            except Exception as e:
                print(f"ERROR: Agent invocation failed: {e}")
                # Add error message
                ai_message = {
                    "type": "ai",
                    "content": f"Sorry, I encountered an error: {str(e)}",
                    "id": str(uuid.uuid4())
                }
                threads[thread_id].append(ai_message)
    
    run_id = str(uuid.uuid4())
    return {"run_id": run_id, "thread_id": thread_id}


@app.post("/threads/{thread_id}/runs/stream")
async def create_run_stream(thread_id: str, request: Request):
    """Creates a streaming run in a thread for LangGraph compatibility."""
    if thread_id not in threads:
        threads[thread_id] = []
    
    body = await request.json()
    print(f"DEBUG: Stream request body: {json.dumps(body, indent=2)}")
    
    # Extract the last message from the input
    messages = body.get("input", {}).get("messages", [])
    
    async def generate_stream():
        try:
            if messages:
                last_message = messages[-1]
                if last_message.get("type") == "human":
                    # Add human message to thread first
                    threads[thread_id].extend(messages)
                    
                    # Get agent response using ADK
                    user_content = types.Content(
                        role="user", parts=[types.Part(text=last_message["content"])]
                    )
                    response_text = ""
                    async for event in evaluation_runner.run_async(
                        user_id=USER_ID, session_id=SESSION_ID, new_message=user_content
                    ):
                        if event.is_final_response() and event.content:
                            response_text = event.content.parts[0].text
                    
                    print(f"DEBUG: Agent response: {response_text}")
                    
                    # Create AI message
                    ai_message = {
                        "type": "ai",
                        "content": response_text,
                        "id": str(uuid.uuid4())
                    }
                    threads[thread_id].append(ai_message)
                    
                    # Stream events in LangGraph format
                    yield f"event: messages\n"
                    yield f"data: {json.dumps({'messages': threads[thread_id]})}\n\n"
                    
                    # Send completion event
                    yield f"event: end\n"
                    yield f"data: {json.dumps({'status': 'completed'})}\n\n"
            
        except Exception as e:
            print(f"ERROR: Stream generation failed: {e}")
            error_message = {
                "type": "ai",
                "content": f"Sorry, I encountered an error: {str(e)}",
                "id": str(uuid.uuid4())
            }
            threads[thread_id].append(error_message)
            yield f"event: messages\n"
            yield f"data: {json.dumps({'messages': threads[thread_id]})}\n\n"
            yield f"event: error\n"
            yield f"data: {json.dumps({'error': str(e)})}\n\n"
    
    return StreamingResponse(
        generate_stream(),
        media_type="text/event-stream",
        headers={
            "Cache-Control": "no-cache",
            "Connection": "keep-alive",
            "Access-Control-Allow-Origin": "*",
            "Access-Control-Allow-Methods": "GET, POST, OPTIONS",
            "Access-Control-Allow-Headers": "*",
        },
    )


@app.get("/threads/{thread_id}/runs/{run_id}")
async def get_run(thread_id: str, run_id: str):
    """Gets a run status for LangGraph compatibility."""
    if thread_id not in threads:
        return {"status": "error"}
    
    return {
        "status": "completed",
        "thread_id": thread_id,
        "run_id": run_id,
        "output": {"messages": threads[thread_id]}
    }


@app.get("/threads/{thread_id}")
async def get_thread(thread_id: str):
    """Gets thread messages for LangGraph compatibility."""
    if thread_id not in threads:
        return {"messages": []}
    return {"messages": threads[thread_id]}


@app.post("/threads/{thread_id}/history")
async def get_thread_history(thread_id: str, request: Request):
    """Gets thread history for LangGraph compatibility."""
    if thread_id not in threads:
        return {"messages": []}
    return {"messages": threads[thread_id]}


@app.get("/threads/{thread_id}/history")
async def get_thread_history_get(thread_id: str):
    """Gets thread history for LangGraph compatibility (GET method)."""
    if thread_id not in threads:
        return {"messages": []}
    return {"messages": threads[thread_id]}


@app.post("/invoke")
async def invoke(request: Request):
    """
    Invokes the agent with a user query. Supports both legacy format and AI SDK format.

    Args:
        request: The request object, containing the user query in the body.

    Returns:
        The agent's response (JSON for legacy, streaming for AI SDK).
    """
    body = await request.json()
    print(f"DEBUG: Received body: {json.dumps(body, indent=2)}")

    # Check if this is an AI SDK request (has 'messages' field)
    if "messages" in body:
        # AI SDK format - extract latest user message
        messages = body.get("messages", [])
        print(f"DEBUG: Messages array: {messages}")
        user_message = ""
        for message in reversed(messages):
            if message.get("role") == "user":
                user_message = message.get("content", "")
                print(f"DEBUG: Found user message: '{user_message}'")
                break

        if not user_message:
            # No user message found, return error
            def generate_error_stream():
                yield '0:"No user message found in request"\n'
                yield 'd:{"finishReason":"stop"}\n'

            return StreamingResponse(
                generate_error_stream(),
                media_type="text/plain",
                headers={
                    "Cache-Control": "no-cache",
                    "Connection": "keep-alive",
                    "x-vercel-ai-data-stream": "v1",
                    "Access-Control-Allow-Origin": "http://localhost:5173",
                    "Access-Control-Allow-Methods": "GET, POST, OPTIONS",
                    "Access-Control-Allow-Headers": "*",
                },
            )

        # Stream the agent response in AI SDK data stream format
        async def generate_data_stream():
            try:
                user_content = types.Content(
                    role="user", parts=[types.Part(text=user_message)]
                )
                response_text = ""
                async for event in evaluation_runner.run_async(
                    user_id=USER_ID, session_id=SESSION_ID, new_message=user_content
                ):
                    if event.is_final_response() and event.content:
                        response_text = event.content.parts[0].text

                print(f"DEBUG: Response text: {response_text}")

                # Stream the response word by word for a nice typing effect
                words = response_text.split()
                if not words:
                    # Handle empty response
                    yield 'd:{"finishReason":"stop"}\n'
                    return

                for word in words:
                    # Text parts format: 0:"content"\n
                    yield f'0:"{word} "\n'

                # Finish message part
                yield 'd:{"finishReason":"stop"}\n'

            except Exception as e:
                print(f"ERROR: Agent invocation failed: {e}")
                # Stream error message
                yield f'0:"Sorry, I encountered an error while processing your request: {str(e)}"\n'
                yield 'd:{"finishReason":"stop"}\n'

        return StreamingResponse(
            generate_data_stream(),
            media_type="text/plain",
            headers={
                "Cache-Control": "no-cache",
                "Connection": "keep-alive",
                "x-vercel-ai-data-stream": "v1",  # Required for AI SDK data stream
                "Access-Control-Allow-Origin": "http://localhost:5173",
                "Access-Control-Allow-Methods": "GET, POST, OPTIONS",
                "Access-Control-Allow-Headers": "*",
            },
        )
    else:
        # Legacy format - direct query
        query = body.get("query")

        if not query:
            return Response(
                content=json.dumps({"error": "No query provided"}),
                media_type="application/json",
                status_code=400,
                headers={
                    "Access-Control-Allow-Origin": "http://localhost:5173",
                    "Access-Control-Allow-Methods": "GET, POST, OPTIONS",
                    "Access-Control-Allow-Headers": "*",
                },
            )

        try:
            user_content = types.Content(role="user", parts=[types.Part(text=query)])
            response_text = ""

            async for event in evaluation_runner.run_async(
                user_id=USER_ID, session_id=SESSION_ID, new_message=user_content
            ):
                if event.is_final_response() and event.content:
                    response_text = event.content.parts[0].text

            print(f"DEBUG: Final response text: {response_text}")

            return Response(
                content=json.dumps({"response": response_text}),
                media_type="application/json",
                headers={
                    "Access-Control-Allow-Origin": "http://localhost:5173",
                    "Access-Control-Allow-Methods": "GET, POST, OPTIONS",
                    "Access-Control-Allow-Headers": "*",
                },
            )
        except Exception as e:
            print(f"ERROR: Agent invocation failed: {e}")
            return Response(
                content=json.dumps({"error": f"Agent invocation failed: {str(e)}"}),
                media_type="application/json",
                status_code=500,
                headers={
                    "Access-Control-Allow-Origin": "http://localhost:5173",
                    "Access-Control-Allow-Methods": "GET, POST, OPTIONS",
                    "Access-Control-Allow-Headers": "*",
                },
            )


@app.options("/invoke")
async def invoke_options():
    """Handle preflight CORS requests for /invoke endpoint."""
    return Response(
        content="",
        headers={
            "Access-Control-Allow-Origin": "http://localhost:5173",
            "Access-Control-Allow-Methods": "GET, POST, OPTIONS",
            "Access-Control-Allow-Headers": "*",
        },
    )


def create_frontend_router(build_dir="../frontend/dist"):
    """Creates a router to serve the React frontend.

    Args:
        build_dir: Path to the React build directory relative to this file.

    Returns:
        A Starlette application serving the frontend.
    """
    build_path = pathlib.Path(__file__).parent.parent.parent / build_dir

    if not build_path.is_dir() or not (build_path / "index.html").is_file():
        print(
            f"WARN: Frontend build directory not found or incomplete at {build_path}. Serving frontend will likely fail."
        )
        # Return a dummy router if build isn't ready
        from starlette.routing import Route

        async def dummy_frontend(request):
            return Response(
                "Frontend not built. Run 'npm run build' in the frontend directory.",
                media_type="text/plain",
                status_code=503,
            )

        return Route("/{path:path}", endpoint=dummy_frontend)

    return StaticFiles(directory=build_path, html=True)


# Mount the frontend under /app to not conflict with the LangGraph API routes
app.mount(
    "/app",
    create_frontend_router(),
    name="frontend",
)<|MERGE_RESOLUTION|>--- conflicted
+++ resolved
@@ -5,10 +5,7 @@
 from fastapi.responses import StreamingResponse
 from fastapi.middleware.cors import CORSMiddleware
 from .agent import evaluation_agent, rating_agent
-<<<<<<< HEAD
 from .tools import analyze_resume_file, analyze_job_description, compare_resume_to_job
-=======
->>>>>>> d841e021
 import json
 import asyncio
 from contextlib import asynccontextmanager
@@ -340,6 +337,15 @@
         
         print(f"DEBUG: Total evaluation report: {len(evaluation_report)} characters")
         
+        # Parse JSON response from structured output
+        try:
+            evaluation_data = json.loads(evaluation_report)
+            print("DEBUG: Successfully parsed evaluation JSON")
+        except json.JSONDecodeError as e:
+            print(f"DEBUG: Failed to parse evaluation JSON: {e}")
+            # Fallback to original text format
+            evaluation_data = {"raw_text": evaluation_report}
+        
         # Step 2: Rating Agent (using evaluation report from first agent)
         rating_prompt = f"""
         Based on the comprehensive evaluation from the first agent, provide ratings and generate an improved resume:
@@ -393,24 +399,25 @@
                     chunk_text = event.content.parts[0].text
                     rating_results += chunk_text
                     print(f"DEBUG: Rating chunk {rating_chunk_count}: {len(chunk_text)} chars")
-                    
-                    # Check if we have the complete improved resume
-                    if "# IMPROVED RESUME" in rating_results and rating_results.count("Education") > 0:
-                        print("DEBUG: Found complete resume structure")
                         
         except Exception as e:
             print(f"DEBUG: Rating stream error: {e}")
             
         print(f"DEBUG: Total rating results: {len(rating_results)} characters")
         
-        # Check if response seems truncated
-        if len(rating_results) > 0 and not rating_results.strip().endswith((".", "!", "?", "```")):
-            print("WARNING: Response may be truncated")
+        # Parse JSON response from structured output
+        try:
+            rating_data = json.loads(rating_results)
+            print("DEBUG: Successfully parsed rating JSON")
+        except json.JSONDecodeError as e:
+            print(f"DEBUG: Failed to parse rating JSON: {e}")
+            # Fallback to original text format
+            rating_data = {"raw_text": rating_results}
         
         return {
             "success": True,
-            "evaluation_report": evaluation_report,
-            "rating_and_generation": rating_results,
+            "structured_evaluation": evaluation_data,
+            "structured_rating": rating_data,
             "workflow_type": "sequential_evaluation_and_rating",
             "message": "Resume evaluation and rating completed using sequential agents"
         }
